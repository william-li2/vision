--- conflicted
+++ resolved
@@ -16,13 +16,7 @@
 from datasets_utils import make_zip, make_tar, create_image_folder
 from torch.testing import make_tensor as _make_tensor
 from torchvision.prototype import datasets
-<<<<<<< HEAD
 from torchvision.prototype.datasets._api import find
-from torchvision.prototype.utils._internal import add_suggestion
-
-=======
-from torchvision.prototype.datasets._api import DEFAULT_DECODER_MAP, DEFAULT_DECODER, find
->>>>>>> d675c0c6
 
 make_tensor = functools.partial(_make_tensor, device="cpu")
 make_scalar = functools.partial(make_tensor, ())
@@ -72,11 +66,6 @@
                     f"integer indicating the number of samples for the current `config`."
                 )
 
-<<<<<<< HEAD
-    def load(self, name: str, **options: Any) -> Tuple[IterDataPipe, Dict[str, Any]]:
-        dataset = find(name)
-        config = dataset.info.make_config(**options)
-=======
             key_types = set(type(key) for key in mock_infos) if isinstance(mock_infos, dict) else {}
             if datasets.utils.DatasetConfig not in key_types:
                 mock_infos = {config: mock_infos}
@@ -85,7 +74,6 @@
                     f"Unable to handle the returned dictionary of the mock data function for dataset {self.name}. If "
                     f"returned dictionary uses `DatasetConfig` as key type, all keys should be of that type."
                 )
->>>>>>> d675c0c6
 
             for config_, mock_info in list(mock_infos.items()):
                 if config_ in self._cache:
@@ -126,22 +114,17 @@
 
         return self._cache[config]
 
-    def load(self, config, *, decoder=DEFAULT_DECODER):
+    def load(self, config):
         try:
             self.info.check_dependencies()
         except ModuleNotFoundError as error:
             pytest.skip(str(error))
 
-<<<<<<< HEAD
-        datapipe = dataset._make_datapipe([resource.load(root) for resource in resources], config=config)
-=======
         mock_resources, mock_info = self._load_mock(config)
         datapipe = self.dataset._make_datapipe(
             [resource.load(self.root) for resource in mock_resources],
             config=config,
-            decoder=DEFAULT_DECODER_MAP.get(self.info.type) if decoder is DEFAULT_DECODER else decoder,
-        )
->>>>>>> d675c0c6
+        )
         return datapipe, mock_info
 
 
