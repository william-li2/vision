import os
import re
from abc import ABC, abstractmethod
from glob import glob
from pathlib import Path

import numpy as np
import torch
from PIL import Image

from ..io.image import _read_png_16
from .utils import verify_str_arg
from .vision import VisionDataset


__all__ = (
    "KittiFlow",
    "Sintel",
<<<<<<< HEAD
    "FlyingThings3D",
=======
    "FlyingChairs",
>>>>>>> 7f424379
)


class FlowDataset(ABC, VisionDataset):
    # Some datasets like Kitti have a built-in valid mask, indicating which flow values are valid
    # For those we return (img1, img2, flow, valid), and for the rest we return (img1, img2, flow),
    # and it's up to whatever consumes the dataset to decide what `valid` should be.
    _has_builtin_flow_mask = False

    def __init__(self, root, transforms=None):

        super().__init__(root=root)
        self.transforms = transforms

        self._flow_list = []
        self._image_list = []

    def _read_img(self, file_name):
        return Image.open(file_name)

    @abstractmethod
    def _read_flow(self, file_name):
        # Return the flow or a tuple with the flow and the valid mask if _has_builtin_flow_mask is True
        pass

    def __getitem__(self, index):

        img1 = self._read_img(self._image_list[index][0])
        img2 = self._read_img(self._image_list[index][1])

        if self._flow_list:  # it will be empty for some dataset when split="test"
            flow = self._read_flow(self._flow_list[index])
            if self._has_builtin_flow_mask:
                flow, valid = flow
            else:
                valid = None
        else:
            flow = valid = None

        if self.transforms is not None:
            img1, img2, flow, valid = self.transforms(img1, img2, flow, valid)

        if self._has_builtin_flow_mask:
            return img1, img2, flow, valid
        else:
            return img1, img2, flow

    def __len__(self):
        return len(self._image_list)


class Sintel(FlowDataset):
    """`Sintel <http://sintel.is.tue.mpg.de/>`_ Dataset for optical flow.

    The dataset is expected to have the following structure: ::

        root
            Sintel
                testing
                    clean
                        scene_1
                        scene_2
                        ...
                    final
                        scene_1
                        scene_2
                        ...
                training
                    clean
                        scene_1
                        scene_2
                        ...
                    final
                        scene_1
                        scene_2
                        ...
                    flow
                        scene_1
                        scene_2
                        ...

    Args:
        root (string): Root directory of the Sintel Dataset.
        split (string, optional): The dataset split, either "train" (default) or "test"
        pass_name (string, optional): The pass to use, either "clean" (default) or "final". See link above for
            details on the different passes.
        transforms (callable, optional): A function/transform that takes in
            ``img1, img2, flow, valid`` and returns a transformed version.
            ``valid`` is expected for consistency with other datasets which
            return a built-in valid mask, such as :class:`~torchvision.datasets.KittiFlow`.
    """

    def __init__(self, root, split="train", pass_name="clean", transforms=None):
        super().__init__(root=root, transforms=transforms)

        verify_str_arg(split, "split", valid_values=("train", "test"))
        verify_str_arg(pass_name, "pass_name", valid_values=("clean", "final"))

        root = Path(root) / "Sintel"

        split_dir = "training" if split == "train" else split
        image_root = root / split_dir / pass_name
        flow_root = root / "training" / "flow"

        for scene in os.listdir(image_root):
            image_list = sorted(glob(str(image_root / scene / "*.png")))
            for i in range(len(image_list) - 1):
                self._image_list += [[image_list[i], image_list[i + 1]]]

            if split == "train":
                self._flow_list += sorted(glob(str(flow_root / scene / "*.flo")))

    def __getitem__(self, index):
        """Return example at given index.

        Args:
            index(int): The index of the example to retrieve

        Returns:
            tuple: If ``split="train"`` a 3-tuple with ``(img1, img2, flow)``.
            The flow is a numpy array of shape (2, H, W) and the images are PIL images. If `split="test"`, a
            3-tuple with ``(img1, img2, None)`` is returned.
        """
        return super().__getitem__(index)

    def _read_flow(self, file_name):
        return _read_flo(file_name)


class KittiFlow(FlowDataset):
    """`KITTI <http://www.cvlibs.net/datasets/kitti/eval_scene_flow.php?benchmark=flow>`__ dataset for optical flow (2015).

    The dataset is expected to have the following structure: ::

        root
            Kitti
                testing
                    image_2
                training
                    image_2
                    flow_occ

    Args:
        root (string): Root directory of the KittiFlow Dataset.
        split (string, optional): The dataset split, either "train" (default) or "test"
        transforms (callable, optional): A function/transform that takes in
            ``img1, img2, flow, valid`` and returns a transformed version.
    """

    _has_builtin_flow_mask = True

    def __init__(self, root, split="train", transforms=None):
        super().__init__(root=root, transforms=transforms)

        verify_str_arg(split, "split", valid_values=("train", "test"))

        root = Path(root) / "Kitti" / (split + "ing")
        images1 = sorted(glob(str(root / "image_2" / "*_10.png")))
        images2 = sorted(glob(str(root / "image_2" / "*_11.png")))

        if not images1 or not images2:
            raise FileNotFoundError(
                "Could not find the Kitti flow images. Please make sure the directory structure is correct."
            )

        for img1, img2 in zip(images1, images2):
            self._image_list += [[img1, img2]]

        if split == "train":
            self._flow_list = sorted(glob(str(root / "flow_occ" / "*_10.png")))

    def __getitem__(self, index):
        """Return example at given index.

        Args:
            index(int): The index of the example to retrieve

        Returns:
            tuple: If ``split="train"`` a 4-tuple with ``(img1, img2, flow,
            valid)`` where ``valid`` is a numpy boolean mask of shape (H, W)
            indicating which flow values are valid. The flow is a numpy array of
            shape (2, H, W) and the images are PIL images. If `split="test"`, a
            4-tuple with ``(img1, img2, None, None)`` is returned.
        """
        return super().__getitem__(index)

    def _read_flow(self, file_name):
        return _read_16bits_png_with_flow_and_valid_mask(file_name)


<<<<<<< HEAD
class FlyingThings3D(FlowDataset):
    """`FlyingThings3D <https://lmb.informatik.uni-freiburg.de/resources/datasets/SceneFlowDatasets.en.html>`_ dataset for optical flow.
=======
class FlyingChairs(FlowDataset):
    """`FlyingChairs <https://lmb.informatik.uni-freiburg.de/resources/datasets/FlyingChairs.en.html#flyingchairs>`_ Dataset for optical flow.

    You will also need to download the FlyingChairs_train_val.txt file from the dataset page.
>>>>>>> 7f424379

    The dataset is expected to have the following structure: ::

        root
<<<<<<< HEAD
            FlyingThings3D
                frames_cleanpass
                    TEST
                    TRAIN
                frames_finalpass
                    TEST
                    TRAIN
                optical_flow
                    TEST
                    TRAIN

    Args:
        root (string): Root directory of the intel FlyingThings3D Dataset.
        split (string, optional): The dataset split, either "train" (default) or "test"
        pass_name (string, optional): The pass to use, either "clean" (default) or "final" or "both". See link above for
            details on the different passes.
        camera (string, optional): Which camera to return images from. Can be either "left" (default) or "right" or "both".
=======
            FlyingChairs
                data
                    00001_flow.flo
                    00001_img1.ppm
                    00001_img2.ppm
                    ...
                FlyingChairs_train_val.txt


    Args:
        root (string): Root directory of the FlyingChairs Dataset.
        split (string, optional): The dataset split, either "train" (default) or "val"
>>>>>>> 7f424379
        transforms (callable, optional): A function/transform that takes in
            ``img1, img2, flow, valid`` and returns a transformed version.
            ``valid`` is expected for consistency with other datasets which
            return a built-in valid mask, such as :class:`~torchvision.datasets.KittiFlow`.
    """

<<<<<<< HEAD
    def __init__(self, root, split="train", pass_name="clean", camera="left", transforms=None):
        super().__init__(root=root, transforms=transforms)

        verify_str_arg(split, "split", valid_values=("train", "test"))
        split = split.upper()

        verify_str_arg(pass_name, "pass_name", valid_values=("clean", "final", "both"))
        passes = {
            "clean": ["frames_cleanpass"],
            "final": ["frames_finalpass"],
            "both": ["frames_cleanpass", "frames_finalpass"],
        }[pass_name]

        verify_str_arg(camera, "camera", valid_values=("left", "right", "both"))
        cameras = ["left", "right"] if camera == "both" else [camera]

        root = Path(root) / "FlyingThings3D"

        for pass_name in passes:
            for camera in cameras:
                for direction in ["into_future", "into_past"]:
                    image_dirs = sorted(glob(str(root / pass_name / split / "*/*")))
                    image_dirs = sorted([Path(image_dir) / camera for image_dir in image_dirs])

                    flow_dirs = sorted(glob(str(root / "optical_flow" / split / "*/*")))
                    flow_dirs = sorted([Path(flow_dir) / direction / camera for flow_dir in flow_dirs])

                    if not image_dirs or not flow_dirs:
                        raise FileNotFoundError(
                            "Could not find the FlyingThings3D flow images. "
                            "Please make sure the directory structure is correct."
                        )

                    for image_dir, flow_dir in zip(image_dirs, flow_dirs):
                        images = sorted(glob(str(image_dir / "*.png")))
                        flows = sorted(glob(str(flow_dir / "*.pfm")))
                        for i in range(len(flows) - 1):
                            if direction == "into_future":
                                self._image_list += [[images[i], images[i + 1]]]
                                self._flow_list += [flows[i]]
                            elif direction == "into_past":
                                self._image_list += [[images[i + 1], images[i]]]
                                self._flow_list += [flows[i + 1]]
=======
    def __init__(self, root, split="train", transforms=None):
        super().__init__(root=root, transforms=transforms)

        verify_str_arg(split, "split", valid_values=("train", "val"))

        root = Path(root) / "FlyingChairs"
        images = sorted(glob(str(root / "data" / "*.ppm")))
        flows = sorted(glob(str(root / "data" / "*.flo")))

        split_file_name = "FlyingChairs_train_val.txt"

        if not os.path.exists(root / split_file_name):
            raise FileNotFoundError(
                "The FlyingChairs_train_val.txt file was not found - please download it from the dataset page (see docstring)."
            )

        split_list = np.loadtxt(str(root / split_file_name), dtype=np.int32)
        for i in range(len(flows)):
            split_id = split_list[i]
            if (split == "train" and split_id == 1) or (split == "val" and split_id == 2):
                self._flow_list += [flows[i]]
                self._image_list += [[images[2 * i], images[2 * i + 1]]]
>>>>>>> 7f424379

    def __getitem__(self, index):
        """Return example at given index.

        Args:
            index(int): The index of the example to retrieve

        Returns:
            tuple: A 3-tuple with ``(img1, img2, flow)``.
            The flow is a numpy array of shape (2, H, W) and the images are PIL images.
        """
        return super().__getitem__(index)

    def _read_flow(self, file_name):
<<<<<<< HEAD
        return _read_pfm(file_name)
=======
        return _read_flo(file_name)
>>>>>>> 7f424379


def _read_flo(file_name):
    """Read .flo file in Middlebury format"""
    # Code adapted from:
    # http://stackoverflow.com/questions/28013200/reading-middlebury-flow-files-with-python-bytes-array-numpy
    # WARNING: this will work on little-endian architectures (eg Intel x86) only!
    with open(file_name, "rb") as f:
        magic = np.fromfile(f, np.float32, count=1)
        if 202021.25 != magic:
            raise ValueError("Magic number incorrect. Invalid .flo file")

        w = int(np.fromfile(f, np.int32, count=1))
        h = int(np.fromfile(f, np.int32, count=1))
        data = np.fromfile(f, np.float32, count=2 * w * h)
        return data.reshape(2, h, w)


def _read_16bits_png_with_flow_and_valid_mask(file_name):

    flow_and_valid = _read_png_16(file_name).to(torch.float32)
    flow, valid = flow_and_valid[:2, :, :], flow_and_valid[2, :, :]
    flow = (flow - 2 ** 15) / 64  # This conversion is explained somewhere on the kitti archive

    # For consistency with other datasets, we convert to numpy
    return flow.numpy(), valid.numpy()


def _read_pfm(file_name):
    """Read flow in .pfm format"""

    with open(file_name, "rb") as f:
        header = f.readline().rstrip()
        if header != b"PF":
            raise ValueError("Invalid PFM file")

        dim_match = re.match(rb"^(\d+)\s(\d+)\s$", f.readline())
        if not dim_match:
            raise Exception("Malformed PFM header.")
        w, h = (int(dim) for dim in dim_match.groups())

        scale = float(f.readline().rstrip())
        if scale < 0:  # little-endian
            endian = "<"
            scale = -scale
        else:
            endian = ">"  # big-endian

        data = np.fromfile(f, dtype=endian + "f")

    data = data.reshape(h, w, 3).transpose(2, 0, 1)
    data = np.flip(data, axis=1)  # flip on h dimension
    data = data[:2, :, :]
    return data.astype(np.float32)<|MERGE_RESOLUTION|>--- conflicted
+++ resolved
@@ -16,11 +16,8 @@
 __all__ = (
     "KittiFlow",
     "Sintel",
-<<<<<<< HEAD
     "FlyingThings3D",
-=======
     "FlyingChairs",
->>>>>>> 7f424379
 )
 
 
@@ -211,20 +208,76 @@
         return _read_16bits_png_with_flow_and_valid_mask(file_name)
 
 
-<<<<<<< HEAD
+class FlyingChairs(FlowDataset):
+    """`FlyingChairs <https://lmb.informatik.uni-freiburg.de/resources/datasets/FlyingChairs.en.html#flyingchairs>`_ Dataset for optical flow.
+
+    You will also need to download the FlyingChairs_train_val.txt file from the dataset page.
+
+    The dataset is expected to have the following structure: ::
+
+        root
+            FlyingChairs
+                data
+                    00001_flow.flo
+                    00001_img1.ppm
+                    00001_img2.ppm
+                    ...
+                FlyingChairs_train_val.txt
+
+
+    Args:
+        root (string): Root directory of the FlyingChairs Dataset.
+        split (string, optional): The dataset split, either "train" (default) or "val"
+        transforms (callable, optional): A function/transform that takes in
+            ``img1, img2, flow, valid`` and returns a transformed version.
+            ``valid`` is expected for consistency with other datasets which
+            return a built-in valid mask, such as :class:`~torchvision.datasets.KittiFlow`.
+    """
+    def __init__(self, root, split="train", transforms=None):
+        super().__init__(root=root, transforms=transforms)
+
+        verify_str_arg(split, "split", valid_values=("train", "val"))
+
+        root = Path(root) / "FlyingChairs"
+        images = sorted(glob(str(root / "data" / "*.ppm")))
+        flows = sorted(glob(str(root / "data" / "*.flo")))
+
+        split_file_name = "FlyingChairs_train_val.txt"
+
+        if not os.path.exists(root / split_file_name):
+            raise FileNotFoundError(
+                "The FlyingChairs_train_val.txt file was not found - please download it from the dataset page (see docstring)."
+            )
+
+        split_list = np.loadtxt(str(root / split_file_name), dtype=np.int32)
+        for i in range(len(flows)):
+            split_id = split_list[i]
+            if (split == "train" and split_id == 1) or (split == "val" and split_id == 2):
+                self._flow_list += [flows[i]]
+                self._image_list += [[images[2 * i], images[2 * i + 1]]]
+
+    def __getitem__(self, index):
+        """Return example at given index.
+
+        Args:
+            index(int): The index of the example to retrieve
+
+        Returns:
+            tuple: A 3-tuple with ``(img1, img2, flow)``.
+            The flow is a numpy array of shape (2, H, W) and the images are PIL images.
+        """
+        return super().__getitem__(index)
+
+    def _read_flow(self, file_name):
+        return _read_flo(file_name)
+
+
 class FlyingThings3D(FlowDataset):
     """`FlyingThings3D <https://lmb.informatik.uni-freiburg.de/resources/datasets/SceneFlowDatasets.en.html>`_ dataset for optical flow.
-=======
-class FlyingChairs(FlowDataset):
-    """`FlyingChairs <https://lmb.informatik.uni-freiburg.de/resources/datasets/FlyingChairs.en.html#flyingchairs>`_ Dataset for optical flow.
-
-    You will also need to download the FlyingChairs_train_val.txt file from the dataset page.
->>>>>>> 7f424379
 
     The dataset is expected to have the following structure: ::
 
         root
-<<<<<<< HEAD
             FlyingThings3D
                 frames_cleanpass
                     TEST
@@ -242,27 +295,11 @@
         pass_name (string, optional): The pass to use, either "clean" (default) or "final" or "both". See link above for
             details on the different passes.
         camera (string, optional): Which camera to return images from. Can be either "left" (default) or "right" or "both".
-=======
-            FlyingChairs
-                data
-                    00001_flow.flo
-                    00001_img1.ppm
-                    00001_img2.ppm
-                    ...
-                FlyingChairs_train_val.txt
-
-
-    Args:
-        root (string): Root directory of the FlyingChairs Dataset.
-        split (string, optional): The dataset split, either "train" (default) or "val"
->>>>>>> 7f424379
         transforms (callable, optional): A function/transform that takes in
             ``img1, img2, flow, valid`` and returns a transformed version.
             ``valid`` is expected for consistency with other datasets which
             return a built-in valid mask, such as :class:`~torchvision.datasets.KittiFlow`.
     """
-
-<<<<<<< HEAD
     def __init__(self, root, split="train", pass_name="clean", camera="left", transforms=None):
         super().__init__(root=root, transforms=transforms)
 
@@ -306,31 +343,6 @@
                             elif direction == "into_past":
                                 self._image_list += [[images[i + 1], images[i]]]
                                 self._flow_list += [flows[i + 1]]
-=======
-    def __init__(self, root, split="train", transforms=None):
-        super().__init__(root=root, transforms=transforms)
-
-        verify_str_arg(split, "split", valid_values=("train", "val"))
-
-        root = Path(root) / "FlyingChairs"
-        images = sorted(glob(str(root / "data" / "*.ppm")))
-        flows = sorted(glob(str(root / "data" / "*.flo")))
-
-        split_file_name = "FlyingChairs_train_val.txt"
-
-        if not os.path.exists(root / split_file_name):
-            raise FileNotFoundError(
-                "The FlyingChairs_train_val.txt file was not found - please download it from the dataset page (see docstring)."
-            )
-
-        split_list = np.loadtxt(str(root / split_file_name), dtype=np.int32)
-        for i in range(len(flows)):
-            split_id = split_list[i]
-            if (split == "train" and split_id == 1) or (split == "val" and split_id == 2):
-                self._flow_list += [flows[i]]
-                self._image_list += [[images[2 * i], images[2 * i + 1]]]
->>>>>>> 7f424379
-
     def __getitem__(self, index):
         """Return example at given index.
 
@@ -344,11 +356,7 @@
         return super().__getitem__(index)
 
     def _read_flow(self, file_name):
-<<<<<<< HEAD
         return _read_pfm(file_name)
-=======
-        return _read_flo(file_name)
->>>>>>> 7f424379
 
 
 def _read_flo(file_name):
